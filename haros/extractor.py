
#Copyright (c) 2017 Andre Santos
#
#Permission is hereby granted, free of charge, to any person obtaining a copy
#of this software and associated documentation files (the "Software"), to deal
#in the Software without restriction, including without limitation the rights
#to use, copy, modify, merge, publish, distribute, sublicense, and/or sell
#copies of the Software, and to permit persons to whom the Software is
#furnished to do so, subject to the following conditions:

#The above copyright notice and this permission notice shall be included in
#all copies or substantial portions of the Software.

#THE SOFTWARE IS PROVIDED "AS IS", WITHOUT WARRANTY OF ANY KIND, EXPRESS OR
#IMPLIED, INCLUDING BUT NOT LIMITED TO THE WARRANTIES OF MERCHANTABILITY,
#FITNESS FOR A PARTICULAR PURPOSE AND NONINFRINGEMENT. IN NO EVENT SHALL THE
#AUTHORS OR COPYRIGHT HOLDERS BE LIABLE FOR ANY CLAIM, DAMAGES OR OTHER
#LIABILITY, WHETHER IN AN ACTION OF CONTRACT, TORT OR OTHERWISE, ARISING FROM,
#OUT OF OR IN CONNECTION WITH THE SOFTWARE OR THE USE OR OTHER DEALINGS IN
#THE SOFTWARE.

###############################################################################
# Imports
###############################################################################

import logging
from operator import attrgetter
import os
import re
import subprocess
from urllib2 import urlopen, URLError
import xml.etree.ElementTree as ET
import yaml

from bonsai.model import CodeGlobalScope, pretty_str
from bonsai.cpp.model import CppFunctionCall, CppDefaultArgument, CppOperator
from bonsai.analysis import (
    CodeQuery, resolve_reference, resolve_expression, get_control_depth,
    get_conditions, is_under_loop
)
try:
    from bonsai.cpp.clang_parser import CppAstParser
except ImportError:
    CppAstParser = None
# from rospkg import RosPack, RosStack, ResourceNotFound
# ^ rospkg only supports ROS1 workspaces and produces misleading/
# incorrect information when used in ROS2 workspaces.
from xml.etree.cElementTree import ElementTree

from .cmake_parser import RosCMakeParser
from .launch_parser import LaunchParser, LaunchParserError
from .metamodel import (
    Project, Repository, Package, SourceFile, Node, Person, SourceCondition,
    Publication, Subscription, ServiceServerCall, ServiceClientCall, Location,
    ReadParameterCall, WriteParameterCall
)
from .util import cwd


###############################################################################
# Utility
###############################################################################

class LoggingObject(object):
    log = logging.getLogger(__name__)


def get_ros_paths():
    """
    Get list of ROS file system paths from environment.
    :returns: [list] List of ROS paths as found in system environment (ENV)
    """
    paths = []
    env = os.environ
    ros_root = env.get("ROS_ROOT", None)
    if ros_root:
        ros_root = os.path.normpath(ros_root)
        paths.append(ros_root)
    ros_package_path = env.get("ROS_PACKAGE_PATH", None)
    if ros_package_path:
        paths.extend([x for x in ros_package_path.split(os.pathsep) if x.strip()])
    return paths
# ^ def get_ros_paths


def findRosPackages(paths = get_ros_paths(), as_stack = False):
    """
    Find ROS packages inside a folder.
    :param paths: [list] of [str] File system path to search.
    :param as_stack: [bool] Whether the paths point to stacks.
    :returns: [dict] Dictionary of [str]package_name -> [str]package_path.
    """
    resources = {} # the packages
    basename = os.path.basename
    for path in reversed(paths):
        for d, dirs, files in os.walk(path, topdown=True, followlinks=True):
            if ('CATKIN_IGNORE' in files or
                'COLCON_IGNORE' in files or
                'AMENT_IGNORE' in files
            ):
                del dirs[:]
                continue  # leaf
            if 'package.xml' in files:
                # parse package.xml and decide if it matches the search criteria
                root = ElementTree(None, os.path.join(d, 'package.xml'))
                is_metapackage = root.find('./export/metapackage') is not None
                if (
                    (as_stack and is_metapackage) or
                    (not as_stack and not is_metapackage)
                ):
                    resource_name = root.findtext('name').strip(' \n\r\t')
                    if resource_name not in resources:
                        resources[resource_name] = d
                    del dirs[:]
                    continue  # leaf
            if ((as_stack and 'stack.xml' in files) or
                (not as_stack and 'manifest.xml' in files)):
                # resource_name = basename(d)
                # if resource_name not in resources:
                #     resources[resource_name] = d
                del dirs[:]
                continue  # leaf
            elif 'manifest.xml' in files or 'package.xml' in files:
                # noop if manifest_name=='manifest.xml', but a good
                # optimization for stacks.
                del dirs[:]
                continue  # leaf
            elif 'rospack_nosubdirs' in files:
                del dirs[:]
                continue   # leaf
            # remove hidden dirs (esp. .svn/.git)
            [dirs.remove(di) for di in dirs if di[0] == '.']
        # ^ for d, dirs, files in os.walk(path, topdown=True, followlinks=True)
    # ^ for path in reversed(paths)
    return resources
# ^ findRosPackages(paths)

###############################################################################
# Source Extractor
###############################################################################

class ProjectExtractor(LoggingObject):
    def __init__(self, index_file, env = None, pkg_cache = None,
                 repo_cache = None, repo_path = None, distro_url = None,
                 require_repos = False, parse_nodes = False, node_cache = None):
        self.log.debug("ProjectExtractor(%s, %s, %s)",
                       index_file, repo_path, distro_url)
        self.index_file = index_file
        self.repo_path = repo_path
        self.distribution = distro_url
        self.require_repos = require_repos
        self.parse_nodes = parse_nodes
        self.environment = env if not env is None else {}
        self.package_cache = pkg_cache if not pkg_cache is None else {}
        self.repo_cache = repo_cache if not repo_cache is None else {}
        self.node_cache = node_cache if not node_cache is None else {}
        self.project = None
        self.packages = None
        self.missing = None
        self.repositories = None
        self.configurations = None
        self.node_specs = None
        self.rules = None

    def index_source(self, settings=None):
        self.log.debug("ProjectExtractor.index_source()")
        self._setup()
        self._load_user_repositories()
        self._find_local_packages()
        if self.missing and self.distribution:
            self._load_distro_repositories()
            self._find_local_packages()
        self._topological_sort()
        for name in self.missing:
            self.log.warning("Could not find package " + name)
        self._populate_packages_and_dependencies(settings=settings)
        self._update_node_cache()
        self._find_nodes(settings)

    def _setup(self):
        try:
            with open(self.index_file, "r") as handle:
                data = yaml.safe_load(handle)
        except IOError as e:
            data = {}
        self.project = Project(data.get("project", "default"))
        self.repositories = data.get("repositories", {})
        self.packages = set(data.get("packages")
                             or list(findRosPackages(["."])))
        self.missing = set(self.packages)
        self.configurations = data.get("configurations", {})
        self.node_specs = data.get("nodes", {})
        self.rules = data.get("rules", {})

    def _load_user_repositories(self):
        self.log.info("Looking up user provided repositories.")
        extractor = RepositoryExtractor()
        for name, data in self.repositories.iteritems():
            repo = self.repo_cache.get(name)
            if repo:
                self.project.repositories.append(repo)
            else:
                extractor.load_from_user(name, data, project = self.project)
        if self.repo_path:
            try:
                extractor.download(self.repo_path)
            except RepositoryCloneError as e:
                if self.require_repos:
                    raise e
                else:
                    self.log.warning("Could not download all repositories.")

    def _find_local_packages(self):
        self.log.info("Looking for packages locally.")
        cdir = os.path.abspath(".")
        alt_paths = [self.repo_path, cdir] if self.repo_path else [cdir]
        extractor = PackageExtractor(alt_paths = alt_paths)
        extractor.refresh_package_cache()
        found = []
        for name in self.missing:
            pkg = self.package_cache.get(name)
            if pkg:
                self.project.packages.append(pkg)
                found.append(name)
            elif extractor.find_package(name, project = self.project):
                found.append(name)
        self.missing.difference_update(found)

    def _load_distro_repositories(self):
        self.log.info("Looking up repositories from official distribution.")
        try:
            data = yaml.safe_load(urlopen(self.distribution).read())["repositories"]
        except URLError as e:
            self.log.warning("Could not download distribution data.")
            return
        extractor = RepositoryExtractor()
        extractor.load_needed_from_distro(data, self.missing, self.project)
        if self.repo_path:
            try:
                extractor.download(self.repo_path)
            except RepositoryCloneError as e:
                if self.require_repos:
                    raise e
                else:
                    self.log.warning("Could not download all repositories.")

    def _topological_sort(self):
        dependencies = {}
        pending = list(self.project.packages)
        for pkg in self.project.packages:
            pkg.topological_tier = -1
            dependencies[pkg.id] = set(p for p in pkg.dependencies.packages
                                       if p in self.packages)
        tier = 1
        emitted = []
        while pending:
            next_pending = []
            next_emitted = []
            for pkg in pending:
                deps = dependencies[pkg.id]
                deps.difference_update(emitted)
                if deps:
                    next_pending.append(pkg)
                else:
                    pkg.topological_tier = tier
                    next_emitted.append(pkg.name)
            if not next_emitted:
                # cyclic dependencies detected
                self.log.warning("Cyclic dependencies: %s", next_pending)
                for pkg in next_pending:
                    pkg.topological_tier = tier
                next_pending = None
            pending = next_pending
            emitted = next_emitted
            tier += 1
        self.project.packages.sort(key = attrgetter("topological_tier", "id"))

    def _populate_packages_and_dependencies(self, settings=None):
        found = set()
        extractor = PackageExtractor()
        extractor.packages = self.project.packages
        for pkg in self.project.packages:
            found.add(pkg.name)
            analysis_ignore = extractor._populate_package(pkg)
            if settings is not None:
                settings.ignored_lines.update(analysis_ignore)
        deps = extractor._extra
        extractor._extra = []
        while deps:
            pkg = deps.pop()
            assert pkg.name not in found
            pkg._analyse = False
            found.add(pkg.name)
            self.project.packages.append(pkg)
            analysis_ignore = extractor._populate_package(pkg)
            if settings is not None:
                settings.ignored_lines.update(analysis_ignore)
            deps.extend(extractor._extra)
            extractor._extra = []

    def _find_nodes(self, settings):
        pkgs = {pkg.name: pkg for pkg in self.project.packages if pkg._analyse}
        ws = settings.workspace if settings else None
        if CppAstParser is None:
            self.log.warning("C++ AST parser not found.")
        extractor = NodeExtractor(pkgs, self.environment, ws = ws,
                                  node_cache = self.node_cache,
                                  parse_nodes = self.parse_nodes)
        if self.parse_nodes and CppAstParser is not None:
            if settings is None:
                CppAstParser.set_library_path()
                db_dir = os.path.join(extractor.workspace, "build")
                if os.path.isfile(
                        os.path.join(db_dir, "compile_commands.json")):
                    CppAstParser.set_database(db_dir)
            else:
                CppAstParser.set_library_path(settings.cpp_parser_lib)
                CppAstParser.set_standard_includes(settings.cpp_includes)
                db_dir = settings.cpp_compile_db
                if db_dir and os.path.isfile(
                        os.path.join(db_dir, "compile_commands.json")):
                    CppAstParser.set_database(settings.cpp_compile_db)
        for pkg in self.project.packages:
            if pkg._analyse and pkg.name not in self.package_cache:
                extractor.find_nodes(pkg)

    def _update_node_cache(self):
        self.log.debug("Importing cached Nodes.")
        data = [datum for datum in self.node_cache.itervalues()]
        self.node_cache = {}
        for datum in data:
            try:
                pkg = self._get_package(datum["package"])
                source_files = self._get_files(pkg, datum["files"])
            except ValueError as e:
                # either a package or a file is no longer part of the analysis
                self.log.debug("Cached node %s: %s", datum["name"], e)
                continue
            mtime = datum["timestamp"]
            for sf in source_files:
                if sf.timestamp > mtime:
                    # a file was modified, needs to be parsed again
                    continue
            node = Node(datum["name"], pkg, rosname = datum["rosname"],
                        nodelet = datum["nodelet"])
            node.source_files = source_files
            for p in datum["advertise"]:
                node.advertise.append(self._pub_from_JSON(p))
            for p in datum["subscribe"]:
                node.subscribe.append(self._sub_from_JSON(p))
            for p in datum["service"]:
                node.service.append(self._srv_from_JSON(p))
            for p in datum["client"]:
                node.client.append(self._client_from_JSON(p))
            for p in datum["readParam"]:
                node.read_param.append(self._read_from_JSON(p))
            for p in datum["writeParam"]:
                node.write_param.append(self._write_from_JSON(p))
            self.node_cache[node.node_name] = node

    def _get_package(self, name):
        for pkg in self.project.packages:
            if pkg.name == name:
                return pkg
        raise ValueError("cannot find package: " + name)

    def _get_files(self, pkg, filenames):
        files = []
        for filename in filenames:
            found = False
            for sf in pkg.source_files:
                if sf.full_name == filename:
                    found = True
                    files.append(sf)
                    break
            if not found:
                raise ValueError("cannot find file: " + filename)
        return files

    def _pub_from_JSON(self, datum):
        l = self._location_from_JSON
        cs = [SourceCondition(c["condition"], location = l(c["location"]))
              for c in datum["conditions"]]
        return Publication(datum["name"], datum["namespace"], datum["type"],
                           datum["queue"], control_depth = datum["depth"],
                           repeats = datum["repeats"],
                           conditions = cs, location = l(datum["location"]))

    def _sub_from_JSON(self, datum):
        l = self._location_from_JSON
        cs = [SourceCondition(c["condition"], location = l(c["location"]))
              for c in datum["conditions"]]
        return Subscription(datum["name"], datum["namespace"], datum["type"],
                            datum["queue"], control_depth = datum["depth"],
                            repeats = datum["repeats"],
                            conditions = cs, location = l(datum["location"]))

    def _srv_from_JSON(self, datum):
        l = self._location_from_JSON
        cs = [SourceCondition(c["condition"], location = l(c["location"]))
              for c in datum["conditions"]]
        return ServiceServerCall(datum["name"], datum["namespace"],
                                 datum["type"], control_depth = datum["depth"],
                                 repeats = datum["repeats"],
                                 conditions = cs,
                                 location = l(datum["location"]))

    def _client_from_JSON(self, datum):
        l = self._location_from_JSON
        cs = [SourceCondition(c["condition"], location = l(c["location"]))
              for c in datum["conditions"]]
        return ServiceClientCall(datum["name"], datum["namespace"],
                                 datum["type"], control_depth = datum["depth"],
                                 repeats = datum["repeats"],
                                 conditions = cs,
                                 location = l(datum["location"]))

    def _read_from_JSON(self, datum):
        l = self._location_from_JSON
        cs = [SourceCondition(c["condition"], location = l(c["location"]))
              for c in datum["conditions"]]
        return ReadParameterCall(datum["name"], datum["namespace"],
                                 datum["type"], control_depth = datum["depth"],
                                 repeats = datum["repeats"],
                                 conditions = cs,
                                 location = l(datum["location"]))

    def _write_from_JSON(self, datum):
        l = self._location_from_JSON
        cs = [SourceCondition(c["condition"], location = l(c["location"]))
              for c in datum["conditions"]]
        return WriteParameterCall(datum["name"], datum["namespace"],
                                  datum["type"], control_depth = datum["depth"],
                                  repeats = datum["repeats"],
                                  conditions = cs,
                                  location = l(datum["location"]))

    def _location_from_JSON(self, datum):
        try:
            pkg = self._get_package(datum["package"])
            sf = None
            filename = datum["file"]
            if filename:
                sf = self._get_files(pkg, [filename])[0]
        except ValueError:
            return None
        return Location(pkg, file = sf, line = datum["line"],
                        fun = datum["function"], cls = datum["class"])


###############################################################################
# Repository Extractor
###############################################################################

class RepositoryCloneError(Exception):
    def __init__(self, value):
        self.value = value
    def __str__(self):
        return repr(self.value)


class RepositoryExtractor(LoggingObject):
    def __init__(self):
        self.repositories = []
        self.declared_packages = set()

    def load_from_user(self, name, data, project = None):
        self.log.debug("RepositoryExtractor.from_user(%s, %s)", name, data)
        repo = Repository(name, proj = project)
        repo.status = "private"
        repo.vcs = data["type"]
        repo.url = data["url"]
        repo.version = data["version"]
        repo.declared_packages = data["packages"]
        self.repositories.append(repo)
        self.declared_packages.update(repo.declared_packages)
        if project:
            project.repositories.append(repo)
        return repo

    def load_from_distro(self, name, data, project = None):
        self.log.debug("RepositoryExtractor.from_distro(%s, %s)", name, data)
        if not "source" in data:
            self.log.debug("There is no source in provided data.")
            return
        repo = Repository(name, proj = project)
        repo.status = data.get("status")
        src = data["source"]
        repo.vcs = src["type"]
        repo.url = src["url"]
        repo.version = src["version"]
        if "release" in data:
            repo.declared_packages = data["release"].get("packages", [name])
        self.repositories.append(repo)
        self.declared_packages.update(repo.declared_packages)
        if project:
            project.repositories.append(repo)
        return repo

    def load_needed_from_distro(self, data, pkgs, project = None):
        if not pkgs:
            return True
        remaining = set(pkgs)
        for name, info in data.iteritems():
            if not "release" in info:
                continue
            for pkg in info["release"].get("packages", [name]):
                try:
                    remaining.remove(pkg)
                    self.load_from_distro(name, info, project = project)
                except KeyError as e:
                    pass
            if not remaining:
                break
        return not remaining

    def download(self, repo_path):
        self.log.debug("RepositoryExtractor.download(%s)", repo_path)
        for repo in self.repositories:
            if not repo.url:
                self.log.debug("%s has no URL to download from.", repo.id)
                continue
            path = os.path.join(repo_path, repo.name)
            clone = False
            if not os.path.exists(path):
                os.makedirs(path)
                clone = True
            with cwd(path):
                if repo.vcs == "git":
                    self._download_git(repo, path, clone)
                elif repo.vcs == "hg":
                    self._download_hg(repo, path, clone)
                elif repo.vcs == "svn":
                    self._download_svn(repo, path, clone)
        return True

    GIT_INIT = ("git", "init")
    GIT_PULL = ("git", "pull")
    GIT_COUNT = ("git", "rev-list", "HEAD", "--count")

    def _download_git(self, repo, path, clone = False):
        self.log.debug("RepositoryExtractor._download_git(%s)", path)
        try:
            if clone:
                subprocess.check_call(self.GIT_INIT)
                subprocess.check_call(["git", "remote",
                                       "add", "-t", repo.version,
                                       "-f", "origin", repo.url])
                subprocess.check_call(["git", "checkout", repo.version])
            else:
                subprocess.check_call(self.GIT_PULL)
            repo.path = path
            repo.commits = int(subprocess.check_output(self.GIT_COUNT).rstrip())
        except subprocess.CalledProcessError as e:
            raise RepositoryCloneError("git error: " + str(e))

    HG_PULL = ("hg", "pull")
    HG_COUNT = ("hg", "id", "--num", "--rev", "tip")

    def _download_hg(self, repo, path, clone = False):
        self.log.debug("RepositoryExtractor._download_hg(%s)", path)
        try:
            if clone:
                subprocess.check_call(["hg", "clone", repo.url,
                                       "-r", repo.version])
            else:
                subprocess.check_call(self.HG_PULL)
            repo.path = path
            repo.commits = int(subprocess.check_output(self.HG_COUNT).rstrip())
        except subprocess.CalledProcessError as e:
            raise RepositoryCloneError("hg error: " + str(e))

    SVN_FETCH = ("git", "svn", "fetch")

    def _download_svn(self, repo, path, clone = False):
        self.log.debug("RepositoryExtractor._download_svn(%s)", path)
        try:
            if clone:
                if repo.version == "trunk":
                    version = repo.version
                else:
                    version = "branches/" + repo.version
                subprocess.check_call(["git", "svn", "clone",
                                       "-T", version, repo.url])
            else:
                subprocess.check_call(self.SVN_FETCH)
            self.path = path
            self.commits = int(subprocess.check_output(self.GIT_COUNT).rstrip())
        except subprocess.CalledProcessError as e:
            raise RepositoryCloneError("git-svn error: " + str(e))


###############################################################################
# Package Extractor
###############################################################################

class PackageExtractor(LoggingObject):
    def __init__(self, alt_paths = None):
        self.packages = []
<<<<<<< HEAD
        self.rospack_pkgs = None
        self.rosstack_pkgs = None
        self.alt_paths = alt_paths
        self.altpack_pkgs = None
        self.altstack_pkgs = None

=======
        self.rospack = RosPack.get_instance()
        self.rosstack = RosStack.get_instance()
        if alt_paths is None:
            self.altpack = self.rospack
            self.altstack = self.rosstack
        else:
            self.altpack = RosPack.get_instance(alt_paths)
            self.altstack = RosStack.get_instance(alt_paths)
        self._pkg_cache = {}
        self._extra = []

    # Note: this method messes with private variables of the RosPack
    # class. This is needed because, at some point, we download new
    # repositories and the package cache becomes outdated.
    # RosPack provides no public method to refresh the cache, hence
    # changing private variables directly.
>>>>>>> f04e11d9
    def refresh_package_cache(self):
        self.rospack_pkgs = None
        self.rosstack_pkgs = None
        self.altpack_pkgs = None
        self.altstack_pkgs = None

    # To use with LaunchParser.
    def get(self, pkg_id):
        if pkg_id in self._pkg_cache:
            return self._pkg_cache[pkg_id]
        for pkg in self.packages:
            if pkg.id == pkg_id:
                self._pkg_cache[pkg_id] = pkg
                return pkg
        try:
            assert pkg_id.startswith("package:")
            pkg = self._find(pkg_id[8:], None)
            self._pkg_cache[pkg_id] = pkg
            self._extra.append(pkg)
        except (IOError, ET.ParseError, ResourceNotFound):
            return None
        return pkg

    def find_package(self, name, project=None, analyse=True):
        try:
            pkg = self._find(name, project)
            pkg._analyse = analyse
            self.packages.append(pkg)
            if project:
                project.packages.append(pkg)
                for repo in project.repositories:
                    if name in repo.declared_packages:
                        pkg.repository = repo
                        repo.packages.append(pkg)
                        break
            # self._populate_package(pkg)
        except (IOError, ET.ParseError, KeyError):
            return None
        return pkg

    def _find(self, name, project):
        path = None
        if self.alt_paths:
            if self.altpack_pkgs == None:
                self.altpack_pkgs = findRosPackages(paths=self.alt_paths, as_stack=False)
            path = self.altpack_pkgs.get(name, None)
            if (path == None):
                if self.altstack_pkgs == None:
                    self.altstack_pkgs = findRosPackages(paths=self.alt_paths, as_stack=True)
                path = self.altstack_pgks.get(name, None)
        if path == None:
            if self.rospack_pkgs == None:
                self.rospack_pkgs = findRosPackages(as_stack=False)
            path = self.rospack_pkgs.get(name, None)
        if path == None:
            if self.rosstack_pkgs == None:
                self.rosstack_pkgs = findRosPackages(as_stack=True)
            path = self.rosstack_pkgs.get(name, None)
        if path == None:
            raise KeyError(name)
        return PackageParser.parse(os.path.join(path, "package.xml"),
                                   project = project)

    EXCLUDED = (".git", "doc", "bin", "cmake", ".eggs", "__pycache__")

    def _populate_package(self, pkg):
        self.log.debug("PackageExtractor.populate(%s)", pkg)
        if not pkg.path:
            self.log.debug("Package %s has no path", pkg.name)
            return
        self.log.info("Indexing source files for package %s", pkg.name)
        analysis_ignore = {}
        #pkgs = {pkg.id: pkg for pkg in self.packages}
        launch_parser = LaunchParser(pkgs=self)
        prefix = len(pkg.path) + len(os.path.sep)
<<<<<<< HEAD
        for root, subdirs, files in os.walk(pkg.path, topdown = True):
            if 'COLCON_IGNORE' in files or 'AMENT_IGNORE' in files or 'CATKIN_IGNORE' in files:
                del subdirs[:] # don't traverse into subdirectories
                continue # skip
=======
        for root, subdirs, files in os.walk(pkg.path, topdown=True):
>>>>>>> f04e11d9
            subdirs[:] = [d for d in subdirs if d not in self.EXCLUDED]
            path = root[prefix:]
            for filename in files:
                self.log.debug("Found file %s at %s", filename, path)
                source = SourceFile(filename, path, pkg)
                ignore = source.set_file_stats()
                if any(v for v in ignore.itervalues()):
                    analysis_ignore[source.id] = ignore
                if pkg._analyse and source.language == "launch":
                    self.log.info("Parsing launch file: " + source.path)
                    try:
                        source.tree = launch_parser.parse(source.path)
                    except LaunchParserError as e:
                        self.log.warning("Parsing error in %s:\n%s",
                                         source.path, str(e))
                pkg.source_files.append(source)
                pkg.size += source.size
                pkg.lines += source.lines
                pkg.sloc += source.sloc
        return analysis_ignore


###############################################################################
# Package Parser
###############################################################################

class PackageParser(LoggingObject):
    @staticmethod
    def parse(pkg_file, project = None):
        PackageParser.log.debug("PkgParser.parse(%s, %s)", pkg_file, project)
        with open(pkg_file, "r") as handle:
            root = ET.parse(handle).getroot()
        name = root.find("name").text.strip()
        package = Package(name, proj = project)
        package.path = os.path.dirname(pkg_file)
        PackageParser.log.info("Found package %s at %s", package, package.path)
        PackageParser._parse_metadata(root, package)
        PackageParser._parse_export(root, package)
        PackageParser._parse_dependencies(root, package)
        return package

    @staticmethod
    def _parse_metadata(xml, package):
        package.description = xml.find("description").text.strip()
        for el in xml.findall("maintainer"):
            name = el.text.strip() or "?"
            email = el.get("email") or "email@example.com"
            package.maintainers.add(Person(name, email))
        for el in xml.findall("author"):
            name = el.text.strip() or "?"
            email = el.get("email") or "email@example.com"
            package.authors.add(Person(name, email))
        for el in xml.findall("license"):
            package.licenses.add(el.text.strip())
        for el in xml.findall("url"):
            value = el.get("type")
            if value is None or value == "website":
                if el.text:
                    package.website = el.text.strip()
            elif value == "repository":
                if el.text:
                    package.vcs_url = el.text.strip()
            elif value == "bugtracker":
                if el.text:
                    package.bug_url = el.text.strip()
        el = xml.find("version")
        if el is not None:
            package.version = el.text.strip()

    @staticmethod
    def _parse_export(xml, package):
        el = xml.find("export")
        if not el is None:
            package.is_metapackage = not el.find("metapackage") is None
            if not el.find("nodelet") is None:
                nodelets = el.find("nodelet").get("plugin")
                nodelets = nodelets.replace("${prefix}", package.path)
                with open(nodelets, "r") as handle:
                    root = ET.parse(handle).getroot()
                PackageParser.log.info("Found nodelets at %s", nodelets)
                if root.tag == "library":
                    libs = (root,)
                else:
                    libs = root.findall("library")
                for el in libs:
                    libname = el.get("path").rsplit(os.sep)[-1]
                    for cl in el.findall("class"):
                        nodelet = cl.get("type").split("::")[-1]
                        node = Node(libname, package, nodelet = nodelet)
                        package.nodes.append(node)

    @staticmethod
    def _parse_dependencies(xml, package):
        sources = ["build_depend"]
        if xml.get("format") == "2":
            sources.extend(("depend", "build_export_depend", "exec_depend"))
        else:
            sources.append("run_depend")
        for src in sources:
            for el in xml.findall(src):
                name = el.text.strip()
                if name:
                    package.dependencies.packages.add(name)


###############################################################################
# Hard-coded Node Parser
###############################################################################

class HardcodedNodeParser(LoggingObject):
    model_dir = None
    distro = None
    _cache = {}

    @classmethod
    def get(cls, pkg, node_type):
        cls.log.debug("Fetching hard-coded node: (%s, %s, %s)",
                      pkg, node_type, cls.distro)
        node_id = "node:" + pkg + "/" + node_type
        if node_id in cls._cache:
            cls.log.debug("Node already in cache.")
            return cls._cache[node_id]
        filename = os.path.join(cls.model_dir, pkg + ".yaml")
        try:
            with open(filename) as handle:
                data = yaml.load(handle)
        except IOError as e:
            cls.log.debug("YAML file not found: %s", filename)
            return None
        if not cls.distro in data:
            cls.log.debug("Package has no data for ROS %s.", cls.distro)
            return None
        if not node_type in data[cls.distro]:
            cls.log.debug("Node does not exist for ROS %s.", cls.distro)
            return None
        cls.log.debug("Building node from YAML data.")
        node = cls._build_node(node_type, cls.distro, Package(pkg), data)
        cls._cache[node_id] = node
        return node

    @classmethod
    def _build_node(cls, node_type, distro, pkg, data):
        node_data = data[distro][node_type]
        base = node_data.get("base")
        if base:
            node = cls._build_node(node_type, base, pkg, data)
        else:
            node = Node(node_type, pkg, rosname = node_data.get("rosname"),
                        nodelet = node_type if node_data["nodelet"] else None)
        for datum in node_data.get("advertise", ()):
            pub = Publication(datum["name"], datum["namespace"],
                    datum["type"], datum["queue"],
                    control_depth = datum["depth"],
                    repeats = datum["repeats"],
                    conditions = [SourceCondition(c)
                                  for c in datum["conditions"]])
            node.advertise.append(pub)
        for datum in node_data.get("subscribe", ()):
            sub = Subscription(datum["name"], datum["namespace"],
                    datum["type"], datum["queue"],
                    control_depth = datum["depth"],
                    repeats = datum["repeats"],
                    conditions = [SourceCondition(c)
                                  for c in datum["conditions"]])
            node.subscribe.append(sub)
        for datum in node_data.get("service", ()):
            srv = ServiceServerCall(datum["name"], datum["namespace"],
                    datum["type"], control_depth = datum["depth"],
                    repeats = datum["repeats"],
                    conditions = [SourceCondition(c)
                                  for c in datum["conditions"]])
            node.service.append(srv)
        for datum in node_data.get("client", ()):
            cli = ServiceClientCall(datum["name"], datum["namespace"],
                    datum["type"], control_depth = datum["depth"],
                    repeats = datum["repeats"],
                    conditions = [SourceCondition(c)
                                  for c in datum["conditions"]])
            node.client.append(cli)
        for datum in node_data.get("readParam", ()):
            par = ReadParameterCall(datum["name"], datum["namespace"],
                    datum["type"], control_depth = datum["depth"],
                    repeats = datum["repeats"],
                    conditions = [SourceCondition(c)
                                  for c in datum["conditions"]])
            node.read_param.append(par)
        for datum in node_data.get("writeParam", ()):
            par = WriteParameterCall(datum["name"], datum["namespace"],
                    datum["type"], control_depth = datum["depth"],
                    repeats = datum["repeats"],
                    conditions = [SourceCondition(c)
                                  for c in datum["conditions"]])
            node.write_param.append(par)
        return node


###############################################################################
# Node Extractor
###############################################################################

class NodeExtractor(LoggingObject):
    def __init__(self, pkgs, env, ws = None, node_cache = None,
                 parse_nodes = False):
        self.package = None
        self.packages = pkgs
        self.environment = env
        self.workspace = ws or self._find_workspace()
        self.node_cache = node_cache
        self.parse_nodes = parse_nodes
        self.nodes = []

    def find_nodes(self, pkg):
        self.log.debug("NodeExtractor.find_nodes(%s)", pkg)
        self.package = pkg
        srcdir = self.package.path[len(self.workspace):]
        srcdir = os.path.join(self.workspace, srcdir.split(os.sep, 1)[0])
        bindir = os.path.join(self.workspace, "build")
        cmake_path = os.path.join(self.package.path, "CMakeLists.txt")
        if os.path.isfile(cmake_path):
            parser = RosCMakeParser(srcdir, bindir, pkgs = self.packages,
                                    env = self.environment,
                                    vars = self._default_variables())
            parser.parse(cmake_path)
            self._update_nodelets(parser.libraries)
            self._register_nodes(parser.executables)
        else:
            # It may be normal for pure Python project not to have a CMakeLists.txt
            for file in pkg.source_files:
                if file.language == 'py':
                    sf = self._get_file(file.path)
                    if sf:
                        node = Node(file.full_name, pkg)
                        node.source_files.append(sf)
                        self.nodes.append(node)
                        self.package.nodes.append(node)
        if self.parse_nodes:
            self._extract_primitives()

    def _find_workspace(self):
        """This replicates the behaviour of `roscd`."""
        ws = self.environment.get("ROS_WORKSPACE")
        if ws:
            return ws
        paths = self.environment.get("CMAKE_PREFIX_PATH", "").split(os.pathsep)
        for path in paths:
            if os.path.exists(os.path.join(path, ".catkin")):
                if (path.endswith(os.sep + "devel")
                        or path.endswith(os.sep + "install")):
                    return os.path.abspath(os.path.join(path, os.pardir))
        raise KeyError("ROS_WORKSPACE")

    def _default_variables(self):
    # TODO: clean up these hardcoded values
        v = {}
        v["catkin_INCLUDE_DIRS"] = os.path.join(self.workspace, "devel/include")
        v["Boost_INCLUDE_DIRS"] = "/usr/include/"
        v["Eigen_INCLUDE_DIRS"] = "/usr/include/eigen3"
        v["ImageMagick_INCLUDE_DIRS"] = "/usr/include/ImageMagick"
        v["PROJECT_SOURCE_DIR"] = self.package.path
        return v

    def _get_file(self, path):
        for sf in self.package.source_files:
            if sf.path == path:
                return sf
        return None

    def _update_nodelets(self, libraries):
        lib_files = {}
        for target in libraries.itervalues():
            files = []
            for path in target.files:
                sf = self._get_file(path)
                if sf:
                    files.append(sf)
            for link in target.links:
                for path in link.files:
                    sf = self._get_file(path)
                    if sf:
                        files.append(sf)
            lib_files[target.prefixed_name] = files
        for nodelet in self.package.nodes:
            if not nodelet.is_nodelet:
                continue
            if nodelet.name in lib_files:
                nodelet.source_files = lib_files[nodelet.name]

    def _register_nodes(self, executables):
        for target in executables.itervalues():
            node = Node(target.output_name, self.package)
            for path in target.files:
                sf = self._get_file(path)
                if sf:
                    node.source_files.append(sf)
            for link in target.links:
                for path in link.files:
                    sf = self._get_file(path)
                    if sf:
                        node.source_files.append(sf)
            self.nodes.append(node)
            self.package.nodes.append(node)

    def _extract_primitives(self):
        for i in xrange(len(self.package.nodes)):
            node = self.package.nodes[i]
            self.log.debug("Extracting primitives for node %s", node.id)
            if node.source_tree is not None:
                self.log.debug("Node already has a source tree. Skipped.")
                continue
            if node.node_name in self.node_cache:
                self.log.debug("Using Node %s from cache.", node.node_name)
                node = self.node_cache[node.node_name]
                assert node.package is self.package
                self.package.nodes[i] = node
                continue
            node.source_tree = CodeGlobalScope()
            node.advertise = []
            node.subscribe = []
            node.service = []
            node.client = []
            node.read_param = []
            node.write_param = []
            if not node.source_files:
                self.log.warning("no source files for node " + node.id)
            if node.language == "cpp" and CppAstParser is not None:
                self._roscpp_analysis(node)
            elif node.language != "cpp":
                self.log.debug("Node written in %s.", node.language)

    def _roscpp_analysis(self, node):
        self.log.debug("Parsing C++ files for node %s", node.id)
        parser = CppAstParser(workspace = self.workspace)
        for sf in node.source_files:
            self.log.debug("Parsing C++ file %s", sf.path)
            if parser.parse(sf.path) is None:
                self.log.warning("no compile commands for " + sf.path)
        node.source_tree = parser.global_scope
    # ----- queries after parsing, since global scope is reused ---------------
        self._query_comm_primitives(node, parser.global_scope)
        self._query_nh_param_primitives(node, parser.global_scope)
        self._query_param_primitives(node, parser.global_scope)

    def _query_comm_primitives(self, node, gs):
        for call in CodeQuery(gs).all_calls.where_name("advertise").get():
            if call.canonical_type != "ros::Publisher":
                continue
            self._on_publication(node,
                self._resolve_node_handle(call.method_of), call)
        for call in CodeQuery(gs).all_calls.where_name("subscribe").get():
            if call.canonical_type != "ros::Subscriber":
                continue
            self._on_subscription(node,
                self._resolve_node_handle(call.method_of), call)
        for call in CodeQuery(gs).all_calls.where_name("advertiseService").get():
            if call.canonical_type != "ros::ServiceServer":
                continue
            self._on_service(node,
                self._resolve_node_handle(call.method_of), call)
        for call in CodeQuery(gs).all_calls.where_name("serviceClient").get():
            if call.canonical_type != "ros::ServiceClient":
                continue
            self._on_client(node,
                self._resolve_node_handle(call.method_of), call)
        self.log.debug("Looking for image_transport::SubscriberFilter calls.")
        for call in CodeQuery(gs).all_calls.where_name("SubscriberFilter").get():
            self.log.debug("Found: %s", call.pretty_str())
            self.log.debug("%s", type(call))
            self.log.debug("%s", call.__dict__)
            if isinstance(call.reference, str):
                if not call.reference.startswith("c:@N@image_transport@S@SubscriberFilter"):
                    continue
            if not "image_transport::SubscriberFilter" in call.canonical_type:
                continue
            n = call.arguments[0] if call.arguments else None
            self._on_subscription(node, self._resolve_it_node_handle(n),
                                  call, topic_pos = 1, queue_pos = 2,
                                  msg_type = "sensor_msgs/Image")
        self.log.debug("Looking for message_filters::Subscriber calls.")
        for call in CodeQuery(gs).all_calls.where_name("Subscriber").get():
            self.log.debug("Found: %s", call.pretty_str())
            self.log.debug("%s", type(call))
            self.log.debug("%s", call.__dict__)
            if isinstance(call.reference, str):
                if not call.reference.startswith("c:@N@message_filters@S@Subscriber"):
                    continue
            if not "message_filters::Subscriber" in call.canonical_type:
                continue
            n = call.arguments[0] if call.arguments else None
            self._on_subscription(node, self._resolve_node_handle(n),
                                  call, topic_pos = 1, queue_pos = 2)
        self.log.debug("Looking for image_transport::Subscriber calls.")
        for call in CodeQuery(gs).all_calls.where_name("subscribe").get():
            if call.canonical_type != "image_transport::Subscriber":
                continue
            self.log.debug("Found: %s", call.pretty_str())
            self.log.debug("%s", type(call))
            self.log.debug("%s", call.__dict__)
            n = call.method_of if call.method_of else None
            self._on_subscription(node, self._resolve_it_node_handle(n),
                                  call, msg_type = "sensor_msgs/Image")
        self.log.debug("Looking for image_transport::Publisher.")
        for call in CodeQuery(gs).all_calls.where_name("advertise").get():
            if call.canonical_type != "image_transport::Publisher":
                continue
            self.log.debug("Found: %s", call.pretty_str())
            self.log.debug("%s", type(call))
            self.log.debug("%s", call.__dict__)
            n = call.method_of if call.method_of else None
            self._on_publication(node, self._resolve_it_node_handle(n),
                                 call, msg_type = "sensor_msgs/Image")

    def _query_nh_param_primitives(self, node, gs):
        nh_prefix = "c:@N@ros@S@NodeHandle@"
        reads = ("getParam", "getParamCached", "param", "hasParam", "searchParam")
        for call in CodeQuery(gs).all_calls.where_name(reads).get():
            if (call.full_name.startswith("ros::NodeHandle")
                    or (isinstance(call.reference, str)
                        and call.reference.startswith(nh_prefix))):
                self._on_read_param(node,
                    self._resolve_node_handle(call.method_of), call)
        writes = ("setParam", "deleteParam")
        for call in CodeQuery(gs).all_calls.where_name(writes).get():
            if (call.full_name.startswith("ros::NodeHandle")
                    or (isinstance(call.reference, str)
                        and call.reference.startswith(nh_prefix))):
                self._on_write_param(node,
                    self._resolve_node_handle(call.method_of), call)

    def _query_param_primitives(self, node, gs):
        ros_prefix = "c:@N@ros@N@param@"
        reads = ("get", "getCached", "param", "has")
        for call in CodeQuery(gs).all_calls.where_name(reads).get():
            if (call.full_name.startswith("ros::param")
                    or (isinstance(call.reference, str)
                        and call.reference.startswith(ros_prefix))):
                self._on_read_param(node, "", call)
        for call in (CodeQuery(gs).all_calls.where_name("search")
                     .where_result("bool").get()):
            if (call.full_name.startswith("ros::param")
                    or (isinstance(call.reference, str)
                        and call.reference.startswith(ros_prefix))):
                if len(call.arguments) > 2:
                    ns = resolve_expression(call.arguments[0])
                    if not isinstance(ns, basestring):
                        ns = "?"
                else:
                    ns = "~"
                self._on_read_param(node, ns, call)
        writes = ("set", "del")
        for call in CodeQuery(gs).all_calls.where_name(writes).get():
            if (call.full_name.startswith("ros::param")
                    or (isinstance(call.reference, str)
                        and call.reference.startswith(ros_prefix))):
                self._on_write_param(node, "", call)

    def _on_publication(self, node, ns, call, topic_pos=0, queue_pos=1,
                        msg_type=None):
        if len(call.arguments) <= 1:
            return
        name = self._extract_topic(call, topic_pos=topic_pos)
        msg_type = msg_type or self._extract_message_type(call)
        queue_size = self._extract_queue_size(call, queue_pos=queue_pos)
        depth = get_control_depth(call, recursive=True)
        location = self._call_location(call)
        conditions = [SourceCondition(pretty_str(c), location=location)
                      for c in get_conditions(call, recursive=True)]
        pub = Publication(name, ns, msg_type, queue_size, location=location,
                          control_depth=depth, conditions=conditions,
                          repeats=is_under_loop(call, recursive=True))
        node.advertise.append(pub)
        self.log.debug("Found Publication on %s/%s (%s)", ns, name, msg_type)

    def _on_subscription(self, node, ns, call, topic_pos=0, queue_pos=1,
                         msg_type=None):
        if len(call.arguments) <= 1:
            return
        name = self._extract_topic(call, topic_pos=topic_pos)
        msg_type = msg_type or self._extract_message_type(call)
        queue_size = self._extract_queue_size(call, queue_pos=queue_pos)
        depth = get_control_depth(call, recursive=True)
        location = self._call_location(call)
        conditions = [SourceCondition(pretty_str(c), location=location)
                      for c in get_conditions(call, recursive=True)]
        sub = Subscription(name, ns, msg_type, queue_size, location=location,
                           control_depth=depth, conditions=conditions,
                           repeats=is_under_loop(call, recursive=True))
        node.subscribe.append(sub)
        self.log.debug("Found Subscription on %s/%s (%s)", ns, name, msg_type)

    def _on_service(self, node, ns, call):
        if len(call.arguments) <= 1:
            return
        name = self._extract_topic(call)
        msg_type = self._extract_message_type(call)
        depth = get_control_depth(call, recursive = True)
        location = self._call_location(call)
        conditions = [SourceCondition(pretty_str(c), location = location)
                      for c in get_conditions(call, recursive = True)]
        srv = ServiceServerCall(name, ns, msg_type, location = location,
                                control_depth = depth, conditions = conditions,
                                repeats = is_under_loop(call, recursive = True))
        node.service.append(srv)
        self.log.debug("Found Service on %s/%s (%s)", ns, name, msg_type)

    def _on_client(self, node, ns, call):
        if len(call.arguments) <= 1:
            return
        name = self._extract_topic(call)
        msg_type = self._extract_message_type(call)
        depth = get_control_depth(call, recursive = True)
        location = self._call_location(call)
        conditions = [SourceCondition(pretty_str(c), location = location)
                      for c in get_conditions(call, recursive = True)]
        cli = ServiceClientCall(name, ns, msg_type, location = location,
                                control_depth = depth, conditions = conditions,
                                repeats = is_under_loop(call, recursive = True))
        node.client.append(cli)
        self.log.debug("Found Client on %s/%s (%s)", ns, name, msg_type)

    def _on_read_param(self, node, ns, call):
        if len(call.arguments) < 1:
            return
        name = self._extract_topic(call)
        depth = get_control_depth(call, recursive = True)
        location = self._call_location(call)
        conditions = [SourceCondition(pretty_str(c), location = location)
                      for c in get_conditions(call, recursive = True)]
        read = ReadParameterCall(name, ns, None, location = location,
                                 control_depth = depth, conditions = conditions,
                                 repeats = is_under_loop(call, recursive = True))
        node.read_param.append(read)
        self.log.debug("Found Read on %s/%s (%s)", ns, name, "string")

    def _on_write_param(self, node, ns, call):
        if len(call.arguments) < 1:
            return
        name = self._extract_topic(call)
        depth = get_control_depth(call, recursive = True)
        location = self._call_location(call)
        conditions = [SourceCondition(pretty_str(c), location = location)
                      for c in get_conditions(call, recursive = True)]
        wrt = WriteParameterCall(name, ns, None, location = location,
                                 control_depth = depth, conditions = conditions,
                                 repeats = is_under_loop(call, recursive = True))
        node.write_param.append(wrt)
        self.log.debug("Found Write on %s/%s (%s)", ns, name, "string")

    def _call_location(self, call):
        source_file = None
        if call.file:
            for sf in self.package.source_files:
                if sf.path == call.file:
                    source_file = sf
                    break
        function = call.function
        if function:
            function = function.name
        return Location(self.package, file = source_file,
                        line = call.line, fun = function)

    def _resolve_node_handle(self, value):
        ns = "?"
        value = resolve_reference(value) if value else None
        if not value is None:
            if isinstance(value, CppFunctionCall):
                if value.name == "NodeHandle":
                    if len(value.arguments) == 2:
                        value = value.arguments[0]
                        if isinstance(value, basestring):
                            ns = value
                        elif isinstance(value, CppDefaultArgument):
                            ns = ""
                    elif len(value.arguments) == 1:
                        value = value.arguments[0]
                        if isinstance(value, CppFunctionCall):
                            if value.name == "getNodeHandle":
                                ns = ""
                            elif value.name == "getPrivateNodeHandle":
                                ns = "~"
                elif value.name == "getNodeHandle":
                    ns = ""
                elif value.name == "getPrivateNodeHandle":
                    ns = "~"
            elif isinstance(value, CppDefaultArgument):
                ns = ""
        return ns

    def _resolve_it_node_handle(self, value):
        value = resolve_expression(value)
        if (isinstance(value, CppFunctionCall)
                and value.name == "ImageTransport"):
            return self._resolve_node_handle(value.arguments[0])
        return "?"

    def _extract_topic(self, call, topic_pos=0):
        name = resolve_expression(call.arguments[topic_pos])
        if not isinstance(name, basestring):
            name = "?"
        return name or "?"

    def _extract_message_type(self, call):
        if call.template:
            template = call.template[0]
            std_alloc = re.search("_<std::allocator<void>", template)
            if std_alloc is not None:
                template = template[:std_alloc.start()]
            assert re.match(r"\w+::\w+$", template)
            return template.replace("::", "/")
        if call.name != "subscribe" and call.name != "advertiseService":
            return "?"
        callback = call.arguments[2] if call.name == "subscribe" \
                                     else call.arguments[1]
        while isinstance(callback, CppOperator):
            callback = callback.arguments[0]
        type_string = callback.result
        type_string = type_string.split(None, 1)[1]
        if type_string.startswith("(*)"):
            type_string = type_string[3:]
        if type_string[0] == "(" and type_string[-1] == ")":
            type_string = type_string[1:-1]
            if call.name == "advertiseService":
                type_string = type_string.split(", ")[0]
            is_const = type_string.startswith("const ")
            if is_const:
                type_string = type_string[6:]
            is_ref = type_string.endswith(" &")
            if is_ref:
                type_string = type_string[:-2]
            is_ptr = type_string.endswith("::ConstPtr")
            if is_ptr:
                type_string = type_string[:-10]
            else:
                is_ptr = type_string.endswith("ConstPtr")
                if is_ptr:
                    type_string = type_string[:-8]
            if type_string.endswith("::Request"):
                type_string = type_string[:-9]
        if type_string.startswith("boost::function"):
            type_string = type_string[52:-25]
        return type_string.replace("::", "/")

    def _extract_queue_size(self, call, queue_pos=1):
        queue_size = resolve_expression(call.arguments[queue_pos])
        if isinstance(queue_size, (int, long, float)):
            return queue_size
        return None<|MERGE_RESOLUTION|>--- conflicted
+++ resolved
@@ -597,31 +597,14 @@
 class PackageExtractor(LoggingObject):
     def __init__(self, alt_paths = None):
         self.packages = []
-<<<<<<< HEAD
         self.rospack_pkgs = None
         self.rosstack_pkgs = None
         self.alt_paths = alt_paths
         self.altpack_pkgs = None
         self.altstack_pkgs = None
-
-=======
-        self.rospack = RosPack.get_instance()
-        self.rosstack = RosStack.get_instance()
-        if alt_paths is None:
-            self.altpack = self.rospack
-            self.altstack = self.rosstack
-        else:
-            self.altpack = RosPack.get_instance(alt_paths)
-            self.altstack = RosStack.get_instance(alt_paths)
         self._pkg_cache = {}
         self._extra = []
 
-    # Note: this method messes with private variables of the RosPack
-    # class. This is needed because, at some point, we download new
-    # repositories and the package cache becomes outdated.
-    # RosPack provides no public method to refresh the cache, hence
-    # changing private variables directly.
->>>>>>> f04e11d9
     def refresh_package_cache(self):
         self.rospack_pkgs = None
         self.rosstack_pkgs = None
@@ -697,14 +680,10 @@
         #pkgs = {pkg.id: pkg for pkg in self.packages}
         launch_parser = LaunchParser(pkgs=self)
         prefix = len(pkg.path) + len(os.path.sep)
-<<<<<<< HEAD
-        for root, subdirs, files in os.walk(pkg.path, topdown = True):
+        for root, subdirs, files in os.walk(pkg.path, topdown=True):
             if 'COLCON_IGNORE' in files or 'AMENT_IGNORE' in files or 'CATKIN_IGNORE' in files:
                 del subdirs[:] # don't traverse into subdirectories
                 continue # skip
-=======
-        for root, subdirs, files in os.walk(pkg.path, topdown=True):
->>>>>>> f04e11d9
             subdirs[:] = [d for d in subdirs if d not in self.EXCLUDED]
             path = root[prefix:]
             for filename in files:
