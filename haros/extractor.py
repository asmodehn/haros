--- conflicted
+++ resolved
@@ -927,31 +927,6 @@
         if self.parse_nodes:
             self._extract_primitives()
 
-<<<<<<< HEAD
-    def _CMAKE_PREFIX_PATHs(self):
-        return self.environment.get("CMAKE_PREFIX_PATH", "").split(os.pathsep)
-
-    def _find_workspace(self):
-        """This replicates the behaviour of `roscd`."""
-        ws = self.environment.get("ROS_WORKSPACE")
-        if ws:
-            return ws
-        for path in self._CMAKE_PREFIX_PATHs():
-            if os.path.exists(os.path.join(path, ".catkin")):
-                if (path.endswith(os.sep + "devel")
-                        or path.endswith(os.sep + "install")):
-                    return os.path.abspath(os.path.join(path, os.pardir))
-        raise KeyError("ROS_WORKSPACE")
-
-    def _catkin_includes(self):
-    # TODO: get them from ad-hoc catkin invocation
-        opt_ros_distro = next(iter([p for p in self._CMAKE_PREFIX_PATHs() if p.find("/opt/ros") != -1]), None)
-        return [os.path.join(self.workspace, "devel/include")] + \
-            ([os.path.join(opt_ros_distro, "include"), os.path.join(opt_ros_distro, "include/xmlrpcpp")] if opt_ros_distro else []) + \
-            ["/usr/include"]
-
-=======
->>>>>>> 2de7b82a
     def _default_variables(self):
         # TODO: clean up these hardcoded values
         v = {}
@@ -1004,14 +979,10 @@
             self.nodes.append(node)
             self.package.nodes.append(node)
 
-<<<<<<< HEAD
     def _extract_primitives(self, force_when_cached=False):
-=======
-    def _extract_primitives(self):
         self.roscpp_extractor = RoscppExtractor(self.package, self.workspace)
         self.rospy_extractor = RospyExtractor(self.package, self.workspace)
 
->>>>>>> 2de7b82a
         for i in xrange(len(self.package.nodes)):
             node = self.package.nodes[i]
             self.log.debug("Extracting primitives for node %s", node.id)
@@ -1049,12 +1020,8 @@
 
     def extract(self, node):
         self.log.debug("Parsing C++ files for node %s", node.id)
-<<<<<<< HEAD
-        parser = CppAstParser(workspace = self.workspace, user_includes = self._catkin_includes())
-=======
         parser = CppAstParser(workspace=self.workspace, logger=__name__)
 
->>>>>>> 2de7b82a
         for sf in node.source_files:
             self.log.debug("Parsing C++ file %s", sf.path)
             if parser.parse(sf.path) is None:
